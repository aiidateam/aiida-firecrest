--- conflicted
+++ resolved
@@ -224,29 +224,16 @@
         :return: a list of JobInfo objects, or a dictionary with job ids as keys and JobInfo objects as values.
         :raises SchedulerError: if there is an error retrieving the jobs from the scheduler.
         """
-<<<<<<< HEAD
-        # import time; time.sleep(10)
-        results = []  # type: ignore
-=======
         results = []
->>>>>>> fb7b7b09
         transport = self.transport
 
         def _send_request_and_handle_errors(
             job_id: str | None = None,
-<<<<<<< HEAD
-        ) -> list[str] | list[None]:
-            """Send a request to the Firecrest server and handle errors."""
-            try:
-                with convert_header_exceptions():
-                    return transport.blocking_client.job_info(
-=======
         ) -> list[Any]:
             """Send a request to the Firecrest server and handle errors."""
             try:
                 with convert_header_exceptions():
                     return transport.blocking_client.job_info(  # type: ignore[no-any-return]
->>>>>>> fb7b7b09
                         transport._machine, job_id
                     )
             except FirecrestException as exc:
@@ -261,7 +248,6 @@
         # If the job is completed, while aiida expect a silent return
         if jobs:
             for job in jobs:
-<<<<<<< HEAD
                 for _ in range(5):
                     response = _send_request_and_handle_errors(str(job))
                     if response:
@@ -272,11 +258,7 @@
                 results = _send_request_and_handle_errors()
                 if results:
                     break
-=======
-                results += _send_request_and_handle_errors(str(job))
-        else:
             results = _send_request_and_handle_errors()
->>>>>>> fb7b7b09
             if not results:
                 return {} if as_dict else []
 
